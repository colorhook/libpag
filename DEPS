--- conflicted
+++ resolved
@@ -24,39 +24,6 @@
         "dir": "third_party/libavc"
       },
       {
-<<<<<<< HEAD
-        "url": "${PAG_GROUP}/swiftshader.git",
-        "commit": "040ee43bfeba9b6b532dbd8222df737aac2d55b1",
-        "dir": "third_party/swiftshader"
-      },
-      {
-        "url": "https://github.com/madler/zlib.git",
-        "commit": "cacf7f1d4e3d44d871b605da3b647f07d718623f",
-        "dir": "third_party/zlib"
-      },
-      {
-        "url": "https://github.com/glennrp/libpng.git",
-        "commit": "a40189cf881e9f0db80511c382292a5604c3c3d1",
-        "dir": "third_party/libpng"
-      },
-      {
-        "url": "https://github.com/webmproject/libwebp.git",
-        "commit": "233960a0ad8c640acd458a6966dea09e12c1325a",
-        "dir": "third_party/libwebp"
-      },
-      {
-        "url": "https://github.com/libjpeg-turbo/libjpeg-turbo.git",
-        "commit": "0a9b9721782d3a60a5c16c8c9a7abf3d4b1ecd42",
-        "dir": "third_party/libjpeg-turbo"
-      },
-      {
-        "url": "https://github.com/freetype/freetype.git",
-        "commit": "86bc8a95056c97a810986434a3f268cbe67f2902",
-        "dir": "third_party/freetype"
-      },
-      {
-=======
->>>>>>> 5d6a74cc
         "url": "https://github.com/rttrorg/rttr.git",
         "commit": "7edbd580cfad509a3253c733e70144e36f02ecd4",
         "dir": "third_party/rttr"
